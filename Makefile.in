--- conflicted
+++ resolved
@@ -19,20 +19,7 @@
 DESTDIR ?=
 USERINSTALL ?= xfalse
 FLATPAK ?= xfalse
-DEBIAN ?= xfalse
 
-<<<<<<< HEAD
-# Define the interpreters to use to prevent shebang complaints
-ifeq ($(DEBIAN), xtrue)
-PYTHON_INTERPRETER = /usr/bin/python3
-SHELL_INTERPRETER = /usr/bin/bash
-else
-PYTHON_INTERPRETER = /usr/bin/python3
-SHELL_INTERPRETER = /usr/bin/sh
-endif
-
-=======
->>>>>>> 592304da
 .PHONY: all
 ifeq ($(FLATPAK), xtrue)
 all: version umu umu-launcher
